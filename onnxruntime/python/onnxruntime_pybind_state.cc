--- conflicted
+++ resolved
@@ -265,12 +265,8 @@
       []() -> const std::vector<ONNX_NAMESPACE::OpSchema> {
         return ONNX_NAMESPACE::OpSchemaRegistry::get_all_schemas_with_history();
       },
-<<<<<<< HEAD
-      "Return a vector of OpSchema all registed operators");
-=======
       "Return a vector of OpSchema all registed operators"
   );
->>>>>>> 628f4c3a
 #endif
 }
 
@@ -382,7 +378,6 @@
       .def_readwrite("session_thread_pool_size", &SessionOptions::session_thread_pool_size,
                      R"pbdoc(How many threads in the session thread pool. Default is 0 to let onnxruntime choose.
 This parameter is unused unless *enable_sequential_execution* is false.)pbdoc")
-<<<<<<< HEAD
       .def_readwrite("clean_initializers", &SessionOptions::clean_initializers,
                      R"pbdoc(Cleans initializers after the ONNX model was loaded into memory to space space.)pbdoc")
       .def(py::pickle(
@@ -413,8 +408,7 @@
             p.session_thread_pool_size = t[pos++].cast<int>();
             p.clean_initializers = t[pos++].cast<bool>();
             return p;
-          }));
-=======
+          }))
       .def_property_readonly("graph_optimization_level",
                              [](const SessionOptions* options) -> uint32_t {
                                return static_cast<uint32_t>(options->graph_optimization_level);
@@ -426,7 +420,6 @@
            },
            R"pbdoc(Graph optimization level for this session. 0 disables all optimizations.
 Whereas 1 enables basic optimizations and 2 enables all optimizations.)pbdoc");
->>>>>>> 628f4c3a
 
   py::class_<RunOptions>(m, "RunOptions", R"pbdoc(Configuration information for a single Run.)pbdoc")
       .def(py::init())
@@ -523,7 +516,6 @@
         InitializeSession(sess);
       },
            R"pbdoc(Load a model serialized in ONNX format.)pbdoc")
-<<<<<<< HEAD
       .def("to_bytes", [](InferenceSession* sess) -> py::bytes {
         std::ostringstream ostream(ios::binary);
         auto status = sess->Save(ostream);
@@ -533,8 +525,6 @@
         return py::bytes(ostream.str());
       },
            R"pbdoc(Serialize a model in ONNX format.)pbdoc")
-=======
->>>>>>> 628f4c3a
       .def("run", [](InferenceSession* sess, std::vector<std::string> output_names, std::map<std::string, py::object> pyfeeds, RunOptions* run_options = nullptr) -> std::vector<py::object> {
         NameMLValMap feeds;
         for (auto _ : pyfeeds) {
@@ -643,10 +633,6 @@
 #ifdef onnxruntime_PYBIND_EXPORT_OPSCHEMA
   addOpSchemaSubmodule(m);
 #endif
-<<<<<<< HEAD
-=======
-
->>>>>>> 628f4c3a
 }
 
 }  // namespace python
