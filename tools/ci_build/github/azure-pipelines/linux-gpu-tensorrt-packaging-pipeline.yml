--- conflicted
+++ resolved
@@ -25,11 +25,7 @@
           docker run --gpus all -e CC=/opt/rh/devtoolset-9/root/usr/bin/cc -e CXX=/opt/rh/devtoolset-9/root/usr/bin/c++ -e CFLAGS="-Wp,-D_FORTIFY_SOURCE=2 -Wp,-D_GLIBCXX_ASSERTIONS -fstack-protector-strong -fstack-clash-protection -fcf-protection -O3 -Wl,--strip-all" -e CXXFLAGS="-Wp,-D_FORTIFY_SOURCE=2 -Wp,-D_GLIBCXX_ASSERTIONS -fstack-protector-strong -fstack-clash-protection -fcf-protection -O3 -Wl,--strip-all" -e NVIDIA_VISIBLE_DEVICES=all --rm --volume /data/onnx:/data/onnx:ro --volume $(Build.SourcesDirectory):/onnxruntime_src --volume $(Build.BinariesDirectory):/build \
           --volume /data/models:/build/models:ro --volume $HOME/.onnx:/home/onnxruntimedev/.onnx -e NIGHTLY_BUILD onnxruntimecuda111trt72build \
           /opt/python/cp37-cp37m/bin/python3 /onnxruntime_src/tools/ci_build/build.py --build_dir /build --config Release \
-<<<<<<< HEAD
-          --skip_submodule_sync --parallel --build_shared_lib --use_tensorrt --cuda_version=$(CUDA_VERSION) --cuda_home=/usr/local/cuda-$(CUDA_VERSION) --cudnn_home=/usr --tensorrt_home=/usr --cmake_extra_defines CMAKE_CUDA_HOST_COMPILER=/opt/rh/devtoolset-9/root/usr/bin/cc 'CMAKE_CUDA_ARCHITECTURES=37;50;52;60;61;70;75;80'
-=======
           --skip_submodule_sync --parallel --build_shared_lib --use_tensorrt --cuda_version=$(CUDA_VERSION) --cuda_home=/usr/local/cuda-$(CUDA_VERSION) --cudnn_home=/usr --tensorrt_home=/usr --cmake_extra_defines CMAKE_CUDA_HOST_COMPILER=/opt/rh/devtoolset-9/root/usr/bin/cc
->>>>>>> 8e750643
         workingDirectory: $(Build.SourcesDirectory)
 
     - template: templates/c-api-artifacts-package-and-publish-steps-posix.yml
@@ -39,6 +35,7 @@
           artifactNameNoVersionString:  'onnxruntime-linux-x64-gpu-tensorrt'
           libraryName: 'libonnxruntime.so.$(OnnxRuntimeVersion)'
           commitId: $(OnnxRuntimeGitCommitHash)
+          artifactCopyScript: 'tools/ci_build/github/linux/copy_strip_binary_trt.sh'
 
     - template: templates/component-governance-component-detection-steps.yml
       parameters :
